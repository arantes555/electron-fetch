--- conflicted
+++ resolved
@@ -81,12 +81,8 @@
         if (opts.user && opts.password) {
           callback(opts.user, opts.password)
         } else {
-<<<<<<< HEAD
-          callback()
-=======
           req.abort()
           reject(new FetchError(`login event received from ${authInfo.host} but no credentials provided`, 'proxy', {code: 'PROXY_AUTH_FAILED'}))
->>>>>>> 44638641
         }
       })
     }
